# 🔍 LLM Context Builder

A tool for preparing code repositories for LLM analysis and modification. Create concise, properly formatted context from your projects that can be easily shared with LLMs.

> 🛡️ **Security Feature**: Automatically detects and masks sensitive information like API keys, credentials, and tokens to prevent them from being shared with LLMs.

## 🚀 Features

- **Smart Repository Scanning**: Recursively scans directories, automatically respects .gitignore rules
- **Proper Formatting**: Creates neatly formatted code blocks with language detection
- **Directory Tree Visualization**: Generates a visual tree structure of your project
- **Web Interface**: Simple browser UI for selecting files and generating context
- **CLI Support**: Command-line interface for automation and scripts
- **Sensitive Data Protection**: Detects and masks API keys, passwords, tokens and other credentials
- **Token Estimation**: Provides approximate token count for LLM context windows

<<<<<<< HEAD
### Web Interface Features

- **File Selection**: Interactively select files and folders from your chosen directory.
- **.gitignore Integration**: Automatically respects `.gitignore` rules to exclude irrelevant files.
- **Custom Instructions**: Add specific instructions to be appended to the end of the generated context, guiding the LLM on subsequent tasks.
- **Context Regeneration**: Easily regenerate the context. If files have been modified, you'll be guided to re-select the directory to ensure all changes are captured, while your previous file selection is preserved.
- **Secret Masking Toggle**: Enable or disable sensitive data masking directly from the UI.
- **Copy to Clipboard**: Quickly copy the generated Markdown context.
- **Includes buttons for quickly inserting predefined, configurable instruction templates.**
- **Smart insertion logic: appends to existing custom text, or replaces the last predefined instruction if one was just inserted.**
=======

![image](https://github.com/user-attachments/assets/e2816992-9967-403a-b8d6-3df66e618a0e)

>>>>>>> eb14476b

## ⚙️ Installation

### Requirements

- Python 3.8+
- Flask
- pathspec
- detect-secrets

### Setup

```bash
git clone https://github.com/Astral0/code-to-llm.git
cd code-to-llm
pip install -r requirements.txt
```

### Web Interface

```bash
python web_server.py # Default port 5000
# or specify a custom port, e.g., 8080
python web_server.py --port 8080
```

Then open http://127.0.0.1:5000 (or your custom port) in your browser.

### Command Line

```bash
python llm_context_builder.py cli path/to/your/project -o output.md
```

### Advanced Options

```bash
# Specify a custom repository root
python llm_context_builder.py cli path/to/your/project --repo-root /custom/root -o output.md

# Enable debug logging
python llm_context_builder.py cli path/to/your/project -o output.md --debug

# Start web server on a specific port
python llm_context_builder.py serve --port 8080 --host 0.0.0.0
```

## 🛡️ Security Features

### Sensitive Data Masking

The tool automatically detects and masks sensitive information in your code, including:

- API keys and tokens
- Passwords and credentials
- Private keys and certificates
- Connection strings with embedded credentials
- AWS keys and other cloud provider credentials

When sensitive data is detected, it will be replaced with a masked indicator such as:

```
[LINE CONTAINING SENSITIVE DATA: ArtifactoryDetector]
```

Or, depending on the detection method and file type:
```
[LINE REMOVED DUE TO DETECTED SECRET]
```
Or sometimes simply, for very sensitive lines:
```
[LINE CONTAINING SENSITIVE DATA: some_pattern_name]
```

> **Note**: This masking helps prevent accidental leakage of sensitive information when sharing code context with LLMs. You can enable or disable this feature in the web interface.

### Detection Methods

The security scanning uses two complementary approaches:

1. **detect-secrets library**: Uses a variety of detectors for different types of secrets
2. **Custom regex patterns**: Additional patterns for common credential formats

## 🔄 Output Format

The generated context includes:

1. A header with project information
2. A directory tree visualization
3. The content of each file with language-specific formatting
4. Custom instructions, if provided by the user

```
--- START CONTEXT ---
Objective: Provide the complete context of a project to enable an LLM to understand the code and apply user-requested modifications.
Structure: First, the project's directory tree is presented, followed by the full content of each relevant file.
Security Note: Sensitive information such as API keys, tokens, passwords, and credentials have been automatically masked in this context.
...

--- START DIRECTORY TREE ---
Project_Root/
├── src/
│   ├── main.py
│   └── utils.py
├── tests/
│   └── test_main.py
└── README.md
--- END DIRECTORY TREE ---

--- START FILE: src/main.py ---
```python
# Main application code
...
--- END FILE: src/main.py ---

<<<<<<< HEAD
...
--- INSTRUCTIONS ---
Refactor the main_function to improve readability.
--- END INSTRUCTIONS ---
=======
>>>>>>> eb14476b
```
## 💡 Tips for Using with LLMs

- **Prompt Structure**: Provide the context followed by clear instructions about what modifications you need
- **File References**: Refer to files using their exact paths as shown in the context
- **Token Management**: For large projects, select only relevant files to stay within LLM context limits
- **Security Check**: Always verify that sensitive data has been properly masked before sharing

## 🤝 Contributing

Contributions are welcome! Please feel free to submit a Pull Request.

## 📄 License

This project is licensed under the MIT License - see the LICENSE file for details.<|MERGE_RESOLUTION|>--- conflicted
+++ resolved
@@ -14,22 +14,18 @@
 - **Sensitive Data Protection**: Detects and masks API keys, passwords, tokens and other credentials
 - **Token Estimation**: Provides approximate token count for LLM context windows
 
-<<<<<<< HEAD
 ### Web Interface Features
+
+![image](https://github.com/user-attachments/assets/e2816992-9967-403a-b8d6-3df66e618a0e)
 
 - **File Selection**: Interactively select files and folders from your chosen directory.
 - **.gitignore Integration**: Automatically respects `.gitignore` rules to exclude irrelevant files.
 - **Custom Instructions**: Add specific instructions to be appended to the end of the generated context, guiding the LLM on subsequent tasks.
+  - Includes buttons for quickly inserting predefined, configurable instruction templates.
+  - Smart insertion logic: appends to existing custom text, or replaces the last predefined instruction if one was just inserted.
 - **Context Regeneration**: Easily regenerate the context. If files have been modified, you'll be guided to re-select the directory to ensure all changes are captured, while your previous file selection is preserved.
 - **Secret Masking Toggle**: Enable or disable sensitive data masking directly from the UI.
 - **Copy to Clipboard**: Quickly copy the generated Markdown context.
-- **Includes buttons for quickly inserting predefined, configurable instruction templates.**
-- **Smart insertion logic: appends to existing custom text, or replaces the last predefined instruction if one was just inserted.**
-=======
-
-![image](https://github.com/user-attachments/assets/e2816992-9967-403a-b8d6-3df66e618a0e)
-
->>>>>>> eb14476b
 
 ## ⚙️ Installation
 
@@ -143,16 +139,14 @@
 ```python
 # Main application code
 ...
+```
 --- END FILE: src/main.py ---
 
-<<<<<<< HEAD
 ...
 --- INSTRUCTIONS ---
 Refactor the main_function to improve readability.
 --- END INSTRUCTIONS ---
-=======
->>>>>>> eb14476b
-```
+
 ## 💡 Tips for Using with LLMs
 
 - **Prompt Structure**: Provide the context followed by clear instructions about what modifications you need
