--- conflicted
+++ resolved
@@ -242,7 +242,6 @@
 2.  Cela ouvrira une fenêtre d'application native affichant l'interface.
 3.  Le bouton "Démarrer la discussion avec le LLM" ouvrira une seconde fenêtre de navigateur pour l'automatisation.
 
-<<<<<<< HEAD
 ## Usage
 
 ### Desktop Mode (Recommended for large projects)
@@ -276,11 +275,4 @@
 
 Then open http://127.0.0.1:5000 (or your custom port) in your browser.
 
-**Note:** Web mode has file upload limitations on large projects.
-=======
-### Utilisation des scripts
-Pour faciliter l'exécution des commandes, des scripts `.bat` sont fournis :
-- `run_serve.bat` : Lance le serveur web (en français).
-- `run_serve_en.bat` : Lance le serveur web (en anglais).
-- `run_desktop.bat` : Lance l'application de bureau.
->>>>>>> ec27f42c
+**Note:** Web mode has file upload limitations on large projects.